--- conflicted
+++ resolved
@@ -71,13 +71,13 @@
   def toMap: Map[String, Long] = {
     toMapWithoutPercentiles ++
       // If there are no events then derived values are meaningless; so elide them.
-<<<<<<< HEAD
       (if (histogram.count > 0) {
         Map[String, Long](
           "p25" -> percentile(0.25),
           "p50" -> percentile(0.5),
           "p75" -> percentile(0.75),
           "p90" -> percentile(0.9),
+          "p95" -> percentile(0.95),
           "p99" -> percentile(0.99),
           "p999" -> percentile(0.999),
           "p9999" -> percentile(0.9999)
@@ -85,18 +85,5 @@
       } else {
         Map.empty[String, Long]
       })
-=======
-      case Some(h) if (count > 0) => Map[String, Long](
-        "p25" -> percentile(0.25),
-        "p50" -> percentile(0.5),
-        "p75" -> percentile(0.75),
-        "p90" -> percentile(0.9),
-        "p95" -> percentile(0.95),
-        "p99" -> percentile(0.99),
-        "p999" -> percentile(0.999),
-        "p9999" -> percentile(0.9999))
-      case _ => Map.empty[String, Long]
-    })
->>>>>>> bd00d500
   }
 }