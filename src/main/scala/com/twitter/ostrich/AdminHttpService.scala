--- conflicted
+++ resolved
@@ -100,11 +100,7 @@
 
 
 class AdminHttpService(config: ConfigMap, runtime: RuntimeEnvironment) extends Service {
-<<<<<<< HEAD
   val port = config.getInt("admin_http_port", 9990)
-=======
-  val port = config.getInt("admin_http_port")
->>>>>>> 03967bf9
   val backlog = config.getInt("admin_http_backlog", 20)
   val httpServer: HttpServer = HttpServer.create(new InetSocketAddress(port), backlog)
 
