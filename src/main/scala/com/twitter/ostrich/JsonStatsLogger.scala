--- conflicted
+++ resolved
@@ -16,18 +16,12 @@
 
 package com.twitter.ostrich
 
-<<<<<<< HEAD
-import scala.collection.Map
-=======
 import java.net.InetAddress
-import scala.collection.{immutable, mutable}
->>>>>>> 4e8078de
 import com.twitter.json.Json
 import com.twitter.xrayspecs.{Duration, Time}
 import com.twitter.xrayspecs.TimeConversions._
-import net.lag.configgy.RuntimeEnvironment
 import net.lag.logging.Logger
-
+import scala.collection.immutable
 
 /**
  * Log all collected stats as a json line to a java logger at a regular interval.
@@ -40,11 +34,6 @@
   val hostname = InetAddress.getLocalHost().getCanonicalHostName()
 
   def periodic() {
-<<<<<<< HEAD
-    val statMap = Map.empty ++ collection.stats(true) ++
-      Map("jvm" -> Stats.getJvmStats(), "gauges" -> Stats.getGaugeStats(true))
-    logger.info(Json.build(statMap).body)
-=======
     val statMap =
       collection.getCounterStats(true) ++
       Stats.getGaugeStats(true) ++
@@ -62,6 +51,5 @@
     val cleanedKeysStatMap = statMap.map { case (key, value) => (key.replaceAll(":", "_"), value) }
 
     logger.info(Json.build(immutable.Map(cleanedKeysStatMap.toSeq: _*)).toString)
->>>>>>> 4e8078de
   }
 }