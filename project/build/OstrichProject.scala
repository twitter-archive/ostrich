import sbt._
import com.twitter.sbt._

class OstrichProject(info: ProjectInfo) extends StandardProject(info) with SubversionPublisher with InlineDependencies {
  val specs = "org.scala-tools.testing" % "specs" % "1.6.2.1"
  val vscaladoc = "org.scala-tools" % "vscaladoc" % "1.1-md-3"
<<<<<<< HEAD
  inline("com.twitter" % "json" % "1.1.7")
  inline("net.lag" % "configgy" % "[1.6,1.7[")
=======
  val twitterJson = "com.twitter" % "json" % "1.1.8"
  val configgy = "net.lag" % "configgy" % "1.5.5"
>>>>>>> 3758ef57
  val commonsLogging = "commons-logging" % "commons-logging" % "1.1"
  val commonsLang = "commons-lang" % "commons-lang" % "2.2"
  val mockito = "org.mockito" % "mockito-core" % "1.8.1" % "test"
  val hamcrest = "org.hamcrest" % "hamcrest-all" % "1.1"
  val xrayspecs = "com.twitter" % "xrayspecs" % "1.0.7"
  val cglib = "cglib" % "cglib" % "2.1_3"
  val asm = "asm" % "asm" % "1.5.3"
  val objenesis = "org.objenesis" % "objenesis" % "1.1" % "test"
  val netty = "org.jboss.netty" % "netty" % "3.1.5.GA"

  override def pomExtra =
    <licenses>
      <license>
        <name>Apache 2</name>
        <url>http://www.apache.org/licenses/LICENSE-2.0.txt</url>
        <distribution>repo</distribution>
      </license>
    </licenses>

  override def subversionRepository = Some("http://svn.local.twitter.com/maven-public")
}<|MERGE_RESOLUTION|>--- conflicted
+++ resolved
@@ -4,13 +4,8 @@
 class OstrichProject(info: ProjectInfo) extends StandardProject(info) with SubversionPublisher with InlineDependencies {
   val specs = "org.scala-tools.testing" % "specs" % "1.6.2.1"
   val vscaladoc = "org.scala-tools" % "vscaladoc" % "1.1-md-3"
-<<<<<<< HEAD
-  inline("com.twitter" % "json" % "1.1.7")
+  inline("com.twitter" % "json" % "1.1.8")
   inline("net.lag" % "configgy" % "[1.6,1.7[")
-=======
-  val twitterJson = "com.twitter" % "json" % "1.1.8"
-  val configgy = "net.lag" % "configgy" % "1.5.5"
->>>>>>> 3758ef57
   val commonsLogging = "commons-logging" % "commons-logging" % "1.1"
   val commonsLang = "commons-lang" % "commons-lang" % "2.2"
   val mockito = "org.mockito" % "mockito-core" % "1.8.1" % "test"
