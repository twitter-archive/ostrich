--- conflicted
+++ resolved
@@ -95,24 +95,16 @@
         "ok"
       case "stats" =>
         parameters.get("period").map { period =>
-<<<<<<< HEAD
+          // listener for a given period
           StatsListener(period.toInt.seconds, statsCollection).get()
-=======
-          // listener for a given period
-          StatsListener(period.toInt.seconds, Stats).get()
->>>>>>> c5fc1726
         }.orElse {
           // (archaic, deprecated) named listener
           parameters.get("namespace").map { namespace =>
             StatsListener(namespace, statsCollection).get()
           }
         }.getOrElse {
-<<<<<<< HEAD
+          // raw, un-delta'd data
           statsCollection.get()
-=======
-          // raw, un-delta'd data
-          Stats.get()
->>>>>>> c5fc1726
         }.toMap
       case "server_info" =>
         val mxRuntime = ManagementFactory.getRuntimeMXBean()
