#!/usr/bin/ruby

# json_stats_fetcher.rb - Publish Ostrich stats to Ganglia.
#
# The latest version is always available at:
# http://github.com/twitter/ostrich/blob/master/src/scripts/json_stats_fetcher.rb
#

require 'rubygems'
require 'getoptlong'
require 'socket'
require 'json'
require 'timeout'
require 'open-uri'

def report_metric(name, value, units)
  # Ganglia is very intolerant of metric named with non-standard characters,
  # where non-standard contains most everything other than letters, numbers and
<<<<<<< HEAD
  # some common symbols.  We will substitute underscores for invalid characters.
  if name.length == 0
    $stderr.puts "Metric was empty."
    return 
=======
  # some common symbols.
  #
  # Returns true if the metric is a valid gmetric name, otherwise false.
  if name =~ /^[A-Za-z0-9_\-\.]+$/
    return true
  else
    $stderr.puts "Metric <#{name}> contains invalid characters."
    return false
  end
end

def report_metric(name, value, units, slope=nil)
  if not valid_gmetric_name?(name)
    return
>>>>>>> 04aca4d4
  end
  name = name.gsub(/[^A-Za-z0-9_\-\.]/, "_")

  if $report_to_ganglia
    slope_arg = slope ? "-s #{slope}" : ""
    system("gmetric -t float -n \"#{$ganglia_prefix}#{name}\" -v \"#{value}\" -u \"#{units}\" -d #{$stat_timeout} #{slope_arg}")
  else
    puts "#{$ganglia_prefix}#{name}=#{value} #{units} #{slope}"
  end
end

$ostrich3 = false # guessed ostrich version
$report_to_ganglia = true
$ganglia_prefix = ''
$stat_timeout = 86400
$pattern = /^x-/

hostname = "localhost"
port = 9989
use_web = false

def usage(port)
  puts
  puts "usage: json_stats_fetcher.rb [options]"
  puts "options:"
  puts "    -n              say what I would report, but don't report it"
  puts "    -w              use web interface"
  puts "    -h <hostname>   connect to another host (default: localhost)"
  puts "    -i <pattern>    ignore all stats matching pattern (default: #{$pattern.inspect})"
  puts "    -p <port>       connect to another port (default: #{port})"
  puts "    -P <prefix>     optional prefix for ganglia names"
  puts
end

opts = GetoptLong.new(
  [ '--help', GetoptLong::NO_ARGUMENT ],
  [ '-n', GetoptLong::NO_ARGUMENT ],
  [ '-h', GetoptLong::REQUIRED_ARGUMENT ],
  [ '-i', GetoptLong::REQUIRED_ARGUMENT ],
  [ '-p', GetoptLong::REQUIRED_ARGUMENT ],
  [ '-P', GetoptLong::REQUIRED_ARGUMENT ],
  [ '-w', GetoptLong::NO_ARGUMENT ]
  )

opts.each do |opt, arg|
  case opt
  when '--help'
    usage(port)
    exit 0
  when '-n'
    $report_to_ganglia = false
  when '-h'
    hostname = arg
  when '-i'
    $pattern = /#{arg}/
  when '-p'
    port = arg.to_i
  when '-P'
    $ganglia_prefix = arg
  when '-w'
    port = 9990
    use_web = true
  end
end

stats_dir = "/tmp/stats-#{port}"
singleton_file = "#{stats_dir}/json_stats_fetcher_running"

Dir.mkdir(stats_dir) rescue nil

if File.exist?(singleton_file)
  puts "NOT RUNNING -- #{singleton_file} exists."
  puts "Kill other stranded stats checker processes and kill this file to resume."
  exit 1
end
File.open(singleton_file, "w") { |f| f.write("i am running.\n") }

begin
  Timeout::timeout(60) do
    data = if use_web
      # Ostrich 2 uses reset
      # Ostrich 4.2 uses namespace for similar functionality
      # Ostrich 3 and 4.0 don't have this open and don't reset counters.
      open("http://#{hostname}:#{port}/stats.json#{'?reset=1&namespace=ganglia' if $report_to_ganglia}").read
    else
      socket = TCPSocket.new(hostname, port)
      socket.puts("stats/json#{' reset' if $report_to_ganglia}")
      socket.gets
    end

    stats = JSON.parse(data)

    # Ostrich >3 puts these in the metrics
    if !$ostrich3
      report_metric("jvm_threads", stats["jvm"]["thread_count"], "threads")
      report_metric("jvm_daemon_threads", stats["jvm"]["thread_daemon_count"], "threads")
      report_metric("jvm_heap_used", stats["jvm"]["heap_used"], "bytes")
      report_metric("jvm_heap_max", stats["jvm"]["heap_max"], "bytes")
      report_metric("jvm_uptime", (stats["jvm"]["uptime"].to_i rescue 0), "items")
    end

    stats["counters"].reject { |name, val| name =~ $pattern }.each do |name, value|
      report_metric(name, (value.to_i rescue 0), "items", slope)
    end

    stats["gauges"].reject { |name, val| name =~ $pattern }.each do |name, value|
      report_metric(name, value, "value")
    end

    metricsKey = ($ostrich3) ? "metrics" : "timings"
    stats[metricsKey].reject { |name, val| name =~ $pattern }.each do |name, timing|
      report_metric(name, (timing["average"] || 0).to_f / 1000.0, "sec")
      report_metric("#{name}_stddev", (timing["standard_deviation"] || 0).to_f / 1000.0, "sec")
      [:p25, :p50, :p75, :p90, :p95, :p99, :p999, :p9999].map(&:to_s).each do |bucket|
        report_metric("#{name}_#{bucket}", (timing[bucket] || 0).to_f / 1000.0, "sec") if timing[bucket]
      end
    end
  end
ensure
  File.unlink(singleton_file)
end<|MERGE_RESOLUTION|>--- conflicted
+++ resolved
@@ -13,15 +13,11 @@
 require 'timeout'
 require 'open-uri'
 
-def report_metric(name, value, units)
+def valid_gmetric_name?(name)
+  # Determines if a gmetric name is valid.
+  #
   # Ganglia is very intolerant of metric named with non-standard characters,
   # where non-standard contains most everything other than letters, numbers and
-<<<<<<< HEAD
-  # some common symbols.  We will substitute underscores for invalid characters.
-  if name.length == 0
-    $stderr.puts "Metric was empty."
-    return 
-=======
   # some common symbols.
   #
   # Returns true if the metric is a valid gmetric name, otherwise false.
@@ -36,9 +32,7 @@
 def report_metric(name, value, units, slope=nil)
   if not valid_gmetric_name?(name)
     return
->>>>>>> 04aca4d4
   end
-  name = name.gsub(/[^A-Za-z0-9_\-\.]/, "_")
 
   if $report_to_ganglia
     slope_arg = slope ? "-s #{slope}" : ""
@@ -130,12 +124,14 @@
     stats = JSON.parse(data)
 
     # Ostrich >3 puts these in the metrics
-    if !$ostrich3
+    begin
       report_metric("jvm_threads", stats["jvm"]["thread_count"], "threads")
       report_metric("jvm_daemon_threads", stats["jvm"]["thread_daemon_count"], "threads")
       report_metric("jvm_heap_used", stats["jvm"]["heap_used"], "bytes")
       report_metric("jvm_heap_max", stats["jvm"]["heap_max"], "bytes")
       report_metric("jvm_uptime", (stats["jvm"]["uptime"].to_i rescue 0), "items")
+    rescue NoMethodError
+      $ostrich3 = true
     end
 
     stats["counters"].reject { |name, val| name =~ $pattern }.each do |name, value|
