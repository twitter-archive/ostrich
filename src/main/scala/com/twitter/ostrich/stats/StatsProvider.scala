/*
 * Copyright 2009 Twitter, Inc.
 *
 * Licensed under the Apache License, Version 2.0 (the "License"); you may
 * not use this file except in compliance with the License. You may obtain
 * a copy of the License at
 *
 *     http://www.apache.org/licenses/LICENSE-2.0
 *
 * Unless required by applicable law or agreed to in writing, software
 * distributed under the License is distributed on an "AS IS" BASIS,
 * WITHOUT WARRANTIES OR CONDITIONS OF ANY KIND, either express or implied.
 * See the License for the specific language governing permissions and
 * limitations under the License.
 */

package com.twitter.ostrich.stats

import scala.util.matching.Regex
import scala.collection.{Map, mutable, immutable}
import com.twitter.json.Json
<<<<<<< HEAD
import com.twitter.util.{Duration, Future, Time}
import com.twitter.ostrich.admin.ServiceTracker
=======
import com.twitter.util.{Duration, Future, Stopwatch}
import com.twitter.logging.Logger
>>>>>>> c2ad9279

/**
 * Immutable summary of counters, metrics, gauges, and labels.
 */
case class StatsSummary(
  counters: Map[String, Long],
  metrics: Map[String, Distribution],
  gauges: Map[String, Double],
  labels: Map[String, String]
) {
  /**
   * Dump a nested map of the stats in this collection, suitable for json output.
   */
  def toMap: Map[String, Any] = {
    val jsonGauges = Map[String, Any]() ++ gauges.map { case (k, v) =>
      if (v.longValue == v) { (k, v.longValue) } else { (k, v) }
    }
    Map(
      "counters" -> counters,
      "metrics" -> metrics,
      "gauges" -> jsonGauges,
      "labels" -> labels
    )
  }

  /**
   * Dump a json-encoded map of the stats in this collection.
   */
  def toJson = {
    Json.build(toMap).toString
  }

  def filterOut(regex: Regex) = {
    StatsSummary(
      counters.filterKeys { !regex.pattern.matcher(_).matches },
      metrics.filterKeys { !regex.pattern.matcher(_).matches },
      gauges.filterKeys { !regex.pattern.matcher(_).matches },
      labels.filterKeys { !regex.pattern.matcher(_).matches }
    )
  }
}

/**
 * Trait for anything that collects counters, timings, and gauges, and can report them in
 * name/value maps.
 *
 * Many helper methods are provided, with default implementations that just call back into the
 * abstract methods, so a concrete implementation only needs to fill in the abstract methods.
 *
 * To recap the README:
 *
 * - counter: a value that never decreases (like "exceptions" or "completed_transactions")
 * - gauge: a discrete instantaneous value (like "heap_used" or "current_temperature")
 * - metric: a distribution (min, max, median, 99th percentile, ...) like "event_timing"
 * - label: an instantaneous informational string for debugging or status checking
 */
trait StatsProvider {
  val log = Logger.get(getClass.getName)

  /**
   * Adds a value to a named metric, which tracks min, max, mean, and a histogram.
   */
  def addMetric(name: String, value: Int) {
    if (value >= 0) {
      getMetric(name).add(value)
    } else {
      log.warning("Tried to add a negative data point: %s", name)
    }
  }

  /**
   * Adds a set of values to a named metric. Effectively the incoming distribution is merged with
   * the named metric.
   */
  def addMetric(name: String, distribution: Distribution) {
    getMetric(name).add(distribution)
  }

  /**
   * Increments a counter, returning the new value.
   */
  def incr(name: String, count: Int): Long = {
    getCounter(name).incr(count)
  }

  /**
   * Increments a counter by one, returning the new value.
   */
  def incr(name: String): Long = incr(name, 1)

  /**
   * Add a gauge function, which is used to sample instantaneous values.
   */
  def addGauge(name: String)(gauge: => Double)

  /**
   * Set a gauge to a specific value. This overwrites any previous value or function.
   */
  def setGauge(name: String, value: Double) {
    addGauge(name)(value)
  }

  /**
   * Remove a gauge from the provided stats.
   */
  def clearGauge(name: String)

  /**
   * Set a label to a string.
   */
  def setLabel(name: String, value: String)

  /**
   * Clear an existing label.
   */
  def clearLabel(name: String)

  /**
   * Get the Counter object representing a named counter.
   */
  def getCounter(name: String): Counter

  /**
   * Get the Metric object representing a named metric.
   */
  def getMetric(name: String): Metric

  /**
   * Get the current value of a named gauge.
   */
  def getGauge(name: String): Option[Double]

  /**
   * Get the current value of a named label, if it exists.
   */
  def getLabel(name: String): Option[String]

  /**
   * Summarize all the counters in this collection.
   */
  def getCounters(): Map[String, Long]

  /**
   * Summarize all the metrics in this collection.
   */
  def getMetrics(): Map[String, Distribution]

  /**
   * Summarize all the gauges in this collection.
   */
  def getGauges(): Map[String, Double]

  /**
   * Summarize all the labels in this collection.
   */
  def getLabels(): Map[String, String]

  /**
   * Summarize all the counters, metrics, gauges, and labels in this collection.
   */
  def get(): StatsSummary = StatsSummary(getCounters(), getMetrics(), getGauges(), getLabels())

  /**
   * Reset all collected stats and erase the history.
   * Probably only useful for unit tests.
   */
  def clearAll()

  /**
   * Runs the function f and logs that duration, in milliseconds, with the given name.
   */
  def time[T](name: String)(f: => T): T = {
    val (rv, duration) = Duration.inMilliseconds(f)
    addMetric(name + "_msec", duration.inMilliseconds.toInt)
    ServiceTracker.hookTime(name + "_msec", duration.inMilliseconds.toInt)
    rv
  }

  /**
   * Runs the function f and logs that duration until the future is satisfied, in microseconds, with
   * the given name.
   */
  def timeFutureMicros[T](name: String)(f: Future[T]): Future[T] = {
    val elapsed = Stopwatch.start()
    f.respond { _ =>
<<<<<<< HEAD
      addMetric(name + "_usec", start.untilNow.inMicroseconds.toInt)
      ServiceTracker.hookTime(name + "_usec", start.sinceNow.inMicroseconds.toInt)
=======
      addMetric(name + "_usec", elapsed().inMicroseconds.toInt)
>>>>>>> c2ad9279
    }
    f
  }

  /**
   * Runs the function f and logs that duration until the future is satisfied, in milliseconds, with
   * the given name.
   */
  @deprecated("Use timeFutureMillisLazy instead")
  def timeFutureMillis[T](name: String)(f: Future[T]): Future[T] = {
<<<<<<< HEAD
    val start = Time.now
    f.respond { _ =>
      addMetric(name + "_msec", start.untilNow.inMilliseconds.toInt)
      ServiceTracker.hookTime(name + "_msec", start.sinceNow.inMilliseconds.toInt)
=======
    timeFutureMillisLazy(name) { f }
  }

  /**
   * Lazily runs the Future that `f` returns and measure the duration of Future creation and time
   * until it is satisfied, in milliseconds, with the given name
   */
  def timeFutureMillisLazy[T](name: String)(f: => Future[T]): Future[T] = {
    val elapsed = Stopwatch.start()
    f.ensure {
      addMetric(name + "_msec", elapsed().inMilliseconds.toInt)
>>>>>>> c2ad9279
    }
  }

  /**
   * Runs the function f and logs that duration until the future is satisfied, in nanoseconds, with
   * the given name.
   */
  def timeFutureNanos[T](name: String)(f: Future[T]): Future[T] = {
    val elapsed = Stopwatch.start()
    f.respond { _ =>
<<<<<<< HEAD
      addMetric(name + "_nsec", start.untilNow.inNanoseconds.toInt)
      ServiceTracker.hookTime(name + "_nsec", start.sinceNow.inNanoseconds.toInt)
=======
      addMetric(name + "_nsec", elapsed().inNanoseconds.toInt)
>>>>>>> c2ad9279
    }
    f
  }

  /**
   * Runs the function f and logs that duration, in microseconds, with the given name.
   */
  def timeMicros[T](name: String)(f: => T): T = {
    val (rv, duration) = Duration.inNanoseconds(f)
    addMetric(name + "_usec", duration.inMicroseconds.toInt)
    ServiceTracker.hookTime(name + "_usec", duration.inMicroseconds.toInt)
    rv
  }

  /**
   * Runs the function f and logs that duration, in nanoseconds, with the given name.
   */
  def timeNanos[T](name: String)(f: => T): T = {
    val (rv, duration) = Duration.inNanoseconds(f)
    addMetric(name + "_nsec", duration.inNanoseconds.toInt)
    ServiceTracker.hookTime(name + "_nsec", duration.inNanoseconds.toInt)
    rv
  }
}

/**
 * A StatsProvider that doesn't actually save or report anything.
 */
object DevNullStats extends StatsProvider {
  def addGauge(name: String)(gauge: => Double) = ()
  def clearGauge(name: String) = ()
  def setLabel(name: String, value: String) = ()
  def clearLabel(name: String) = ()
  def getCounter(name: String) = new Counter()
  def getMetric(name: String) = new Metric()
  def getGauge(name: String) = None
  def getLabel(name: String) = None
  def getCounters() = Map.empty
  def getMetrics() = Map.empty
  def getGauges() = Map.empty
  def getLabels() = Map.empty
  def clearAll() = ()
}<|MERGE_RESOLUTION|>--- conflicted
+++ resolved
@@ -19,13 +19,9 @@
 import scala.util.matching.Regex
 import scala.collection.{Map, mutable, immutable}
 import com.twitter.json.Json
-<<<<<<< HEAD
-import com.twitter.util.{Duration, Future, Time}
+import com.twitter.util.{Duration, Future, Time, Stopwatch}
 import com.twitter.ostrich.admin.ServiceTracker
-=======
-import com.twitter.util.{Duration, Future, Stopwatch}
 import com.twitter.logging.Logger
->>>>>>> c2ad9279
 
 /**
  * Immutable summary of counters, metrics, gauges, and labels.
@@ -211,12 +207,8 @@
   def timeFutureMicros[T](name: String)(f: Future[T]): Future[T] = {
     val elapsed = Stopwatch.start()
     f.respond { _ =>
-<<<<<<< HEAD
-      addMetric(name + "_usec", start.untilNow.inMicroseconds.toInt)
-      ServiceTracker.hookTime(name + "_usec", start.sinceNow.inMicroseconds.toInt)
-=======
       addMetric(name + "_usec", elapsed().inMicroseconds.toInt)
->>>>>>> c2ad9279
+      ServiceTracker.hookTime(name + "_usec", elapsed().inMicroseconds.toInt)
     }
     f
   }
@@ -227,12 +219,6 @@
    */
   @deprecated("Use timeFutureMillisLazy instead")
   def timeFutureMillis[T](name: String)(f: Future[T]): Future[T] = {
-<<<<<<< HEAD
-    val start = Time.now
-    f.respond { _ =>
-      addMetric(name + "_msec", start.untilNow.inMilliseconds.toInt)
-      ServiceTracker.hookTime(name + "_msec", start.sinceNow.inMilliseconds.toInt)
-=======
     timeFutureMillisLazy(name) { f }
   }
 
@@ -244,7 +230,7 @@
     val elapsed = Stopwatch.start()
     f.ensure {
       addMetric(name + "_msec", elapsed().inMilliseconds.toInt)
->>>>>>> c2ad9279
+      ServiceTracker.hookTime(name + "_msec", elapsed().inMilliseconds.toInt)
     }
   }
 
@@ -255,12 +241,8 @@
   def timeFutureNanos[T](name: String)(f: Future[T]): Future[T] = {
     val elapsed = Stopwatch.start()
     f.respond { _ =>
-<<<<<<< HEAD
-      addMetric(name + "_nsec", start.untilNow.inNanoseconds.toInt)
-      ServiceTracker.hookTime(name + "_nsec", start.sinceNow.inNanoseconds.toInt)
-=======
       addMetric(name + "_nsec", elapsed().inNanoseconds.toInt)
->>>>>>> c2ad9279
+      ServiceTracker.hookTime(name + "_nsec", elapsed().inNanoseconds.toInt)
     }
     f
   }
