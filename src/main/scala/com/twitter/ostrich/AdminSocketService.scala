/*
 * Copyright 2010 Twitter, Inc.
 *
 * Licensed under the Apache License, Version 2.0 (the "License"); you may
 * not use this file except in compliance with the License. You may obtain
 * a copy of the License at
 *
 *     http://www.apache.org/licenses/LICENSE-2.0
 *
 * Unless required by applicable law or agreed to in writing, software
 * distributed under the License is distributed on an "AS IS" BASIS,
 * WITHOUT WARRANTIES OR CONDITIONS OF ANY KIND, either express or implied.
 * See the License for the specific language governing permissions and
 * limitations under the License.
 */

package com.twitter.ostrich

import java.net.InetSocketAddress
import java.util.concurrent.Executors
import net.lag.configgy.{Configgy, ConfigMap, RuntimeEnvironment}
import net.lag.logging.Logger
import org.jboss.netty.bootstrap.ServerBootstrap
import org.jboss.netty.buffer.ChannelBuffer
import org.jboss.netty.channel.Channels
import org.jboss.netty.channel.group.{ChannelGroupFuture, ChannelGroupFutureListener, DefaultChannelGroup}
import org.jboss.netty.channel.socket.nio.NioServerSocketChannelFactory
import org.jboss.netty.channel.{ChannelHandler, ChannelHandlerContext, ChannelPipeline, ChannelPipelineCoverage, ExceptionEvent, MessageEvent, SimpleChannelUpstreamHandler, ChannelStateEvent}
import org.jboss.netty.handler.codec.string.{StringDecoder, StringEncoder}


object AdminSocketService {
  val allChannels = new DefaultChannelGroup("AdminSocketService")
}


class AdminSocketService(config: ConfigMap, runtime: RuntimeEnvironment) extends Service {
  private val log = Logger.get
  val port = config.getInt("admin_text_port")

  val bootstrap = new ServerBootstrap(
    new NioServerSocketChannelFactory(Executors.newCachedThreadPool(), Executors.newCachedThreadPool())
  )

  val commandHandler = new CommandHandler(runtime)
  val handler = new AdminSocketServiceHandler(commandHandler)
  val pipeline = bootstrap.getPipeline
  pipeline.addLast("encoder", new StringEncoder())
  pipeline.addLast("decoder", new StringDecoder())
  pipeline.addLast("handler", handler)

  def start() {
    port.map { port =>
      val channel = bootstrap.bind(new InetSocketAddress(port))
      AdminSocketService.allChannels.add(channel)
      ServiceTracker.register(this)
    }
  }

  override def quiesce() {
    shutdown()
  }

  override def shutdown() {
    val future: ChannelGroupFuture = AdminSocketService.allChannels.close()

    future.addListener(new ChannelGroupFutureListener() {
      def operationComplete(future: ChannelGroupFuture) {
<<<<<<< HEAD
        log.debug("Shutdown completed.")
=======
>>>>>>> d534b42a
        bootstrap.releaseExternalResources()
      }
    })

<<<<<<< HEAD
    future.awaitUninterruptibly(500)
=======
    val completed = future.awaitUninterruptibly(500)
    log.debug("Shutdown completed: " + completed)
>>>>>>> d534b42a
  }
}


@ChannelPipelineCoverage("all")
class AdminSocketServiceHandler(commandHandler: CommandHandler) extends SimpleChannelUpstreamHandler {
  private val log = Logger.get

  override def channelOpen(context: ChannelHandlerContext, event: ChannelStateEvent) {
    AdminSocketService.allChannels.add(context.getChannel())
  }

  override def messageReceived(context: ChannelHandlerContext, event: MessageEvent) {
    val line: String = event.getMessage().asInstanceOf[String]
    val request = line.split("\\s+").toList

    val (command, textFormat) = request.head.split("/").toList match {
      case Nil => throw new java.io.IOException("impossible")
      case x :: Nil => (x, "text")
      case x :: y :: xs => (x, y)
    }

    val format = textFormat match {
      case "json" => Format.Json
      case _ => Format.PlainText
    }

    val response: String = commandHandler(command, request.tail, format)
    event.getChannel.write(response + "\n")
  }

  override def exceptionCaught(context: ChannelHandlerContext, event: ExceptionEvent) {
    log.warning("Unexpected exception from downstream: %s", event.getCause())
    event.getChannel.close()
  }
}<|MERGE_RESOLUTION|>--- conflicted
+++ resolved
@@ -66,20 +66,12 @@
 
     future.addListener(new ChannelGroupFutureListener() {
       def operationComplete(future: ChannelGroupFuture) {
-<<<<<<< HEAD
-        log.debug("Shutdown completed.")
-=======
->>>>>>> d534b42a
         bootstrap.releaseExternalResources()
       }
     })
 
-<<<<<<< HEAD
-    future.awaitUninterruptibly(500)
-=======
     val completed = future.awaitUninterruptibly(500)
     log.debug("Shutdown completed: " + completed)
->>>>>>> d534b42a
   }
 }
 
