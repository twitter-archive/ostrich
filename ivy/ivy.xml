--- conflicted
+++ resolved
@@ -1,18 +1,7 @@
 <ivy-module version="1.0" xmlns:e="http://ant.apache.org/ivy/extra">
-<<<<<<< HEAD
-  <!-- CONFIG: net.lag.example is the example project we're going to setup" -->
-  <!-- CONFIG: testclass is your test runner -->
-  <!-- CONFIG: jarclassname is the name of your main class to run via java -jar -->
-  <!-- CONFIG: thriftpackage is where generated thrift classes go.
-               Only matters if you're using thrift. -->
   <info organisation="com.twitter"
     module="ostrich"
     revision="1.1"
-=======
-  <info organisation="com.twitter"
-    module="ostrich"
-    revision="1.0.2"
->>>>>>> 3856d38d
     e:buildpackage="com.twitter.ostrich"
     e:testclass="com.twitter.ostrich.TestRunner"
     e:jarclassname="com.twitter.ostrich.Main"
