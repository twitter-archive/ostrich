--- conflicted
+++ resolved
@@ -10,19 +10,12 @@
   with PublishSourcesAndJavadocs
   with PublishSite
 {
-<<<<<<< HEAD
-  val utilVersion = "1.11.9"
-  val util = "com.twitter" % "util-core" % utilVersion
-  val eval = "com.twitter" % "util-eval" % utilVersion
-  val logging = "com.twitter" % "util-logging" % utilVersion
-=======
   projectDependencies(
     "util"     ~ "util-core",
     "util"     ~ "util-eval",
     "util"     ~ "util-logging"
   )
 
->>>>>>> 44963041
   val json = "com.twitter" % "json_2.8.1" % "2.1.6"
 
   // for tests:
