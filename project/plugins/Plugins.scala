--- conflicted
+++ resolved
@@ -1,12 +1,6 @@
 import sbt._
 
 class Plugins(info: ProjectInfo) extends PluginDefinition(info) {
-<<<<<<< HEAD
-  val scalaTools = "scala-tools.org" at "http://scala-tools.org/repo-releases/"
-  val lagNet = "twitter.com" at "http://www.lag.net/repo/"
-  val defaultProject = "com.twitter" % "standard-project" % "0.7.4"
-=======
   val twitterMaven = "twitter.com" at "http://maven.twttr.com/"
   val defaultProject = "com.twitter" % "standard-project" % "0.7.5"
->>>>>>> d534b42a
 }